--- conflicted
+++ resolved
@@ -33,11 +33,8 @@
 import { CenteredBox } from "./components/centered-box.tsx";
 import { Transport } from "./transports/transport-common.ts";
 import { LocalTransport } from "./transports/local.ts";
-<<<<<<< HEAD
+import { markUpdatesSeen } from "./update-notifs/update-notifs.ts";
 import { useCtrlC, ExitOnDoubleCtrlC } from "./components/exit-on-double-ctrl-c.tsx";
-=======
-import { markUpdatesSeen } from "./update-notifs/update-notifs.ts";
->>>>>>> 00eeee69
 
 type Props = {
 	config: Config;
@@ -109,29 +106,14 @@
                     (item, index) => <StaticItemRenderer item={item} key={`static-${index}`} />
                   }
                 </Static>
-
                 {
                   modeData.mode === "responding" &&
                     (modeData.inflightResponse.reasoningContent || modeData.inflightResponse.content) &&
                     <MessageDisplay item={modeData.inflightResponse} />
                 }
-<<<<<<< HEAD
-                {
-                    <BottomBar metadata={metadata} />
-                }
+                <BottomBar metadata={metadata} />
               </Box>
             </ExitOnDoubleCtrlC>
-=======
-              </Static>
-
-              {
-                modeData.mode === "responding" &&
-                  (modeData.inflightResponse.reasoningContent || modeData.inflightResponse.content) &&
-                  <MessageDisplay item={modeData.inflightResponse} />
-              }
-              <BottomBar metadata={metadata} />
-            </Box>
->>>>>>> 00eeee69
           </TransportContext.Provider>
         </UnchainedContext.Provider>
       </ConfigContext.Provider>
